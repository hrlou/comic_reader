--- conflicted
+++ resolved
@@ -1,11 +1,6 @@
 [package]
 name = "comic_reader"
-<<<<<<< HEAD
-author = "Hess Lewis"
 version = "0.1.4"
-=======
-version = "0.1.3"
->>>>>>> d33bc013
 edition = "2021"
 
 [dependencies]
